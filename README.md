--- conflicted
+++ resolved
@@ -2,29 +2,18 @@
 [ ![Bintray](https://api.bintray.com/packages/moxy-community/maven/moxy/images/download.svg) ](https://bintray.com/moxy-community/maven/moxy/_latestVersion)
 [ ![Maven Central](https://maven-badges.herokuapp.com/maven-central/com.github.moxy-community/moxy/badge.svg)](https://maven-badges.herokuapp.com/maven-central/com.github.moxy-community/moxy)
 
-<<<<<<< HEAD
 Moxy 2 is out! Check out the [migration guide](https://github.com/moxy-community/Moxy/wiki/Migration-Guide-(1.x.x-to-2.x.x)) and give it a try!
 
-Moxy is a library that helps to use MVP pattern when you do the Android Application. Without problems of lifecycle and boilerplate code!
-=======
 Moxy is a library that allows for hassle-free implementation of the MVP pattern in an Android Application. Without troubles of lifecycle and boilerplate code!
->>>>>>> e52e12d6
 
 First principles of using Moxy:
 ![schematic_using](https://habrastorage.org/files/a2e/b51/8b4/a2eb518b465a4df9b47e68794519270d.gif)
 
 ## Capabilities
 
-<<<<<<< HEAD
-Moxy has a few killer features in other ways:
-- _Presenter_ stay alive when _Activity_ recreated(it simplifies work with multithreading)
-- Automatically restore everything user sees when _Activity_ recreated(including cases, when dynamic content is added)
-- Capability to change many _Views_ from one _Presenter_
-=======
 Moxy has a few killer features:
 - _Presenter_ stays alive when _Activity_ is being recreated (it simplifies multithread handling)
 - Automatical restoration of all content in the recreated _Activity_ (including additional dynamic content)
->>>>>>> e52e12d6
 
 ## Example
 
@@ -82,7 +71,7 @@
 
 ## Android studio and Intellij templates
 **We will change this template in future**
-In order to avoid tedious task of writing boilerplate code for binding activities, fragments and its presentation parts, we recommend use of Android Studio templates for Moxy. 
+In order to avoid tedious task of writing boilerplate code for binding activities, fragments and its presentation parts, we recommend use of Android Studio templates for Moxy.
 
 ## Links
 **Telegram channels from original moxy community**
@@ -144,76 +133,47 @@
 ## New Features and Compiler option for Migration from old version
 
 By default, each `MvpView` method must have an annotation `@StateStrategyType`.
-<<<<<<< HEAD
-In the old version of Moxy, it was allowed to omit strategy for methods. In this case, the default strategy was applied.
-=======
 In the old version of Moxy it was allowed to miss a strategy for methods. In this case a default strategy was applied.
->>>>>>> e52e12d6
 
 You can fallback to the old behavior. To do this, set the `disableEmptyStrategyCheck` parameter to true.
 ```kotlin
 disableEmptyStrategyCheck : ‘true’
 ```
 
-<<<<<<< HEAD
-In this case, the default strategy will be `AddToEndSingleStrategy`. In old version default strategy was `AddToEndStrategy`.
-
-To change default strategy, provide `defaultMoxyStrategy` parameter with the full qualified class name of new default strategy.
-=======
 In this case the default strategy will be `AddToEndSingleStrategy`. In the old version the default strategy was `AddToEndStrategy`.
 
 To change default strategy provide for the `defaultMoxyStrategy` parameter a full class name of the new default strategy.
->>>>>>> e52e12d6
 
 ```kotlin
 defaultMoxyStrategy : 'moxy.viewstate.strategy.OneExecutionStateStrategy'
 ```
 
-<<<<<<< HEAD
-If compiler finds `MvpView` method without annotation `@StateStrategyType`, compilation will fail with clarifying error message. To ease migration from older versions there is additional mechanism you can optionally enable.
-It collects all the errors associated with an empty strategy in one generated class called `EmptyStrategyHelper`. Using this class, you can easily navigate to all methods with a missing strategy.
-
-To turn on generation of this class, enable this compiler option:
-=======
 If the compiler finds `MvpView` method without the `@StateStrategyType` annotation, it'd show an error via standard method for notifying about compilation problems. For ease of migration from older versions we have provided an additional mechanism: `EmptyStrategyHelper`.
 It collects all the errors associated with an empty strategy in one place. Using it, you can easily navigate from the `EmptyStrategyHelper` directly to the method with a missing strategy.
 
 To switch the error output method enable this option
->>>>>>> e52e12d6
 ```kotlin
 enableEmptyStrategyHelper : 'true'
 ```
 
-<<<<<<< HEAD
-To see, how to correctly use compilation flags, check out [sample-app build.gradle file](https://github.com/moxy-community/Moxy/blob/develop/sample-app/build.gradle)
-=======
 How to correctly use compilation flags see in the [sample-app build.gradle file](https://github.com/moxy-community/Moxy/blob/develop/sample-app/build.gradle)
->>>>>>> e52e12d6
 
 ## ProGuard\R8
-If you using any of `moxy-android`, `moxy-appcompat`, `moxy-androidx` or `moxy-material` artifacts, no additional configuration required.
-If you use only `moxy`, you need to manually include rules from [this file](https://github.com/moxy-community/Moxy/blob/develop/proguard-rules.pro).
+`moxy-android`, `moxy-appcompat`, `moxy-androidx` and `moxy-material` artifacts already include ProGuard rule files, no additional configuration required.
+While using standalone `moxy` you need in including rules from [this file](https://github.com/moxy-community/Moxy/blob/develop/proguard-rules.pro) manually.
 
 
 ## Road Map
 * [✓] ~~Provide a migration tool from com.arello-mobile.moxy and its default strategy~~
 * [✓] ~~Kotlin incremental compilation support~~
-<<<<<<< HEAD
-* [✓] ~~Remove reflectors~~
+* [✓] ~~Remove reflectors and common presenter store~~
 * [✓] ~~Add delivery module support~~
 * [ ]Provide Runtime Implementation
 * [ ]Add separate Annotation Processor for migration
 * [ ]Research possibility of removing @InjectViewState annotation
 
 ## Moxy Community
-Brave people, who created this library
-=======
-* [✓] ~~Remove reflectors and common presenter store~~
-* [ ] Provide Runtime Implementation
-
-## Moxy Community
 Brave people who created the library
->>>>>>> e52e12d6
 
 [@senneco](https://github.com/senneco)
 [@ekursakov](https://github.com/ekursakov)
