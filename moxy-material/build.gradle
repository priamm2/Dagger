plugins {
    id 'com.stepango.aar2jar' version "0.4"
}

apply plugin: 'java'
apply plugin: 'com.github.dcendents.android-maven'
apply plugin: 'com.jfrog.bintray'

sourceCompatibility = JavaVersion.VERSION_1_8
targetCompatibility = JavaVersion.VERSION_1_8

dependencies {
<<<<<<< HEAD
//    implementation "${rootProject.ext.groupId}:moxy:${getArtifactVersion("moxy")}"
    compileOnlyAar project(path: ':moxy', configuration: 'default')
=======
    //implementation "${rootProject.ext.groupId}:moxy:${getArtifactVersion("moxy")}"
    implementation project(':moxy')
>>>>>>> c05b3261

    compileOnly deps.android
    compileOnly project(':stub-androidx')
    compileOnly project(':stub-material')

    //    javadocDeps project(':moxy')
    //    javadocDeps deps.android
    //    javadocDeps project(':stub-androidx')
    //    javadocDeps project(':stub-material')
}

def artifact = 'moxy-material'
project.archivesBaseName = artifact
group = rootProject.ext.groupId // Maven Group ID for the artifact

install {
    repositories.mavenInstaller {
        // This generates POM.xml with proper parameters
        pom.project {
            packaging 'jar'
            groupId rootProject.ext.groupId
            artifactId artifact
            version rootProject.ext.targetVersion
            name 'Moxy Material'
            modelVersion = '4.0.0'
            description = 'Moxy Material library for Android'
            url = 'https://github.com/moxy-community/'
            inceptionYear '2019'
            licenses {
                license {
                    name 'MIT'
                    url 'https://opensource.org/licenses/MIT'
                    distribution 'repo'
                }
            }
            developers {
                developer {
                    name 'Moxy Community'
                    email 'moxy-community@yandex.ru'
                    organization = 'Moxy Community'
                    organizationUrl 'https://github.com/moxy-community/'
                }
            }
            scm {
                connection 'scm:git@github.com:moxy-community/Moxy.git'
                developerConnection 'scm:git@github.com:moxy-community/Moxy.git'
                url 'https://github.com/moxy-community/Moxy.git'
            }
        }
    }
}

version = getArtifactVersion('moxy-material') // Library version

Properties properties = new Properties()
properties.load(project.rootProject.file('local.properties').newDataInputStream())

bintray {
    // User and ApiKey stored in local.properties
    user = properties.getProperty("bintrayUser")
    key = properties.getProperty("bintrayApiKey")

    configurations = ['archives']
    // Package info for Bintray
    pkg {
        repo = 'maven'
        name = artifact
        licenses = ['MIT']
        vcsUrl = 'https://github.com/moxy-community/Moxy'
        publish = true
        version {
            gpg {
                sign = true
                passphrase = properties.getProperty("gpgPassphrase")
            }
            mavenCentralSync {
                sync = true
                //[Default: true] Determines whether to sync the version to Maven Central.
                user = properties.getProperty("mavenUser") //OSS user token: mandatory
                password = properties.getProperty("mavenToken") //OSS user password: mandatory
                close = '1'
                //Optional property. By default the staging repository is closed and artifacts are released to Maven Central. You can optionally turn this behaviour off (by puting 0 as value) and release the version manually.
            }
        }
    }
}

// Dependency to call only bintrayUpload task
bintrayUpload.dependsOn install

task sourcesJar(type: Jar) {
    from sourceSets.main.java.srcDirs
    classifier = 'sources'
}

task javadocJar(type: Jar, dependsOn: javadoc) {
    classifier = 'javadoc'
    from javadoc.destinationDir
}
artifacts {
    archives javadocJar
    archives sourcesJar
}<|MERGE_RESOLUTION|>--- conflicted
+++ resolved
@@ -10,13 +10,8 @@
 targetCompatibility = JavaVersion.VERSION_1_8
 
 dependencies {
-<<<<<<< HEAD
 //    implementation "${rootProject.ext.groupId}:moxy:${getArtifactVersion("moxy")}"
     compileOnlyAar project(path: ':moxy', configuration: 'default')
-=======
-    //implementation "${rootProject.ext.groupId}:moxy:${getArtifactVersion("moxy")}"
-    implementation project(':moxy')
->>>>>>> c05b3261
 
     compileOnly deps.android
     compileOnly project(':stub-androidx')
@@ -93,12 +88,10 @@
                 passphrase = properties.getProperty("gpgPassphrase")
             }
             mavenCentralSync {
-                sync = true
-                //[Default: true] Determines whether to sync the version to Maven Central.
+                sync = true //[Default: true] Determines whether to sync the version to Maven Central.
                 user = properties.getProperty("mavenUser") //OSS user token: mandatory
                 password = properties.getProperty("mavenToken") //OSS user password: mandatory
-                close = '1'
-                //Optional property. By default the staging repository is closed and artifacts are released to Maven Central. You can optionally turn this behaviour off (by puting 0 as value) and release the version manually.
+                close = '1' //Optional property. By default the staging repository is closed and artifacts are released to Maven Central. You can optionally turn this behaviour off (by puting 0 as value) and release the version manually.
             }
         }
     }
