# Changelog
All notable changes to this project will be documented in this file.

The format is based on [Keep a Changelog](https://keepachangelog.com/en/1.0.0/),
and this project adheres to [Semantic Versioning](https://semver.org/spec/v2.0.0.html).

## [Unreleased]
<<<<<<< HEAD
### Fixes
- Compilation error if View interface method's parameter name clash with generated code
=======

### Added
- `MvpPresenter.presenterScope` extension for kotlin coroutines


## [2.0.2] - 2019-09-20
- Guava conflicts fixes

## [2.0.1] - 2019-09-19
- No public changes since 2.0-beta01. Release to maven central
>>>>>>> c7b4a2f5

## [2.0.0] - 2019-09-19
- No public changes since 2.0-beta01

## [2.0-beta01] - 2019-09-19
- No public changes since 2.0-alpha06

## [2.0-alpha06] - 2019-09-07
### Added
- Support for gradle incremental annotation processing.
- `moxy-ktx` artifact, containing `moxyPresenter` property delegate for kotlin users.
- Layout id constructors for `MvpFragment` and `MvpAppCompatActivity`.
- `enableEmptyStrategyHelper`, `defaultMoxyStrategy` and `disableEmptyStrategyCheck` compiler options.

### Changed
- Make `moxy-android`, `moxy-andoridx`, `moxy-appcompat` and `moxy-material` artifacts to be .aar instead of .jar
to automatically provide consumer proguard files.
- All view methods are required to have `@StateStrategy` annotation.

### Removed
- `@RegisterMoxyReflectorPackages` annotation, MoxyReflector code generation, and `moxyReflectorPackage` compiler option.

### Fixed
- Broken code generation when view interface is inside other class.
- Inherited method being written twice inside generated ViewState if modifiers changed or parameters renamed.


## Differences between [Arello-Mobile Moxy](https://github.com/Arello-Mobile/Moxy) and [Moxy-community v1.0.14](https://github.com/moxy-community/Moxy/tree/1.0.14)
### Added
- `moxy-androidx` and `moxy-material` artifacts.

### Changed
- Package from `com.arellomobile.mvp` to `moxy`.

### Removed
- Presenter types `WEAK` and `GLOBAL`. All presenters are now `LOCAL`.<|MERGE_RESOLUTION|>--- conflicted
+++ resolved
@@ -5,10 +5,8 @@
 and this project adheres to [Semantic Versioning](https://semver.org/spec/v2.0.0.html).
 
 ## [Unreleased]
-<<<<<<< HEAD
 ### Fixes
 - Compilation error if View interface method's parameter name clash with generated code
-=======
 
 ### Added
 - `MvpPresenter.presenterScope` extension for kotlin coroutines
@@ -19,7 +17,6 @@
 
 ## [2.0.1] - 2019-09-19
 - No public changes since 2.0-beta01. Release to maven central
->>>>>>> c7b4a2f5
 
 ## [2.0.0] - 2019-09-19
 - No public changes since 2.0-beta01
