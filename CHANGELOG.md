# Changelog
All notable changes to this project will be documented in this file.

The format is based on [Keep a Changelog](https://keepachangelog.com/en/1.0.0/),
and this project adheres to [Semantic Versioning](https://semver.org/spec/v2.0.0.html).


## [Unreleased]
### Fixes
- Compilation error if View interface method's parameter name clash with generated code

### Added
- `MvpPresenter.presenterScope` extension for kotlin coroutines

### Behaviour change
<<<<<<< HEAD
- Added ability to define alias annotations for `@StateStrategyType` annotation. More info [in this issue](https://github.com/moxy-community/Moxy/issues/72)
=======
- Changed strategy resolution algorithm. Child view interface strategies will not propagate to superinterface views. More info [in this issue](https://github.com/moxy-community/Moxy/issues/70)
>>>>>>> 513f56d8


## [2.0.2] - 2019-09-20
- Guava conflicts fixes


## [2.0.1] - 2019-09-19
- No public changes since 2.0-beta01. Release to maven central


## [2.0.0] - 2019-09-19
- No public changes since 2.0-beta01


## [2.0-beta01] - 2019-09-19
- No public changes since 2.0-alpha06


## [2.0-alpha06] - 2019-09-07
### Added
- Support for gradle incremental annotation processing.
- `moxy-ktx` artifact, containing `moxyPresenter` property delegate for kotlin users.
- Layout id constructors for `MvpFragment` and `MvpAppCompatActivity`.
- `enableEmptyStrategyHelper`, `defaultMoxyStrategy` and `disableEmptyStrategyCheck` compiler options.

### Changed
- Make `moxy-android`, `moxy-andoridx`, `moxy-appcompat` and `moxy-material` artifacts to be .aar instead of .jar
to automatically provide consumer proguard files.
- All view methods are required to have `@StateStrategy` annotation.

### Removed
- `@RegisterMoxyReflectorPackages` annotation, MoxyReflector code generation, and `moxyReflectorPackage` compiler option.

### Fixed
- Broken code generation when view interface is inside other class.
- Inherited method being written twice inside generated ViewState if modifiers changed or parameters renamed.


## Differences between [Arello-Mobile Moxy](https://github.com/Arello-Mobile/Moxy) and [Moxy-community v1.0.14](https://github.com/moxy-community/Moxy/tree/1.0.14)
### Added
- `moxy-androidx` and `moxy-material` artifacts.

### Changed
- Package from `com.arellomobile.mvp` to `moxy`.

### Removed
- Presenter types `WEAK` and `GLOBAL`. All presenters are now `LOCAL`.<|MERGE_RESOLUTION|>--- conflicted
+++ resolved
@@ -11,13 +11,10 @@
 
 ### Added
 - `MvpPresenter.presenterScope` extension for kotlin coroutines
+- Added ability to define alias annotations for `@StateStrategyType` annotation, and added some default aliases to the library. More info [in this issue](https://github.com/moxy-community/Moxy/issues/72)
 
 ### Behaviour change
-<<<<<<< HEAD
-- Added ability to define alias annotations for `@StateStrategyType` annotation. More info [in this issue](https://github.com/moxy-community/Moxy/issues/72)
-=======
 - Changed strategy resolution algorithm. Child view interface strategies will not propagate to superinterface views. More info [in this issue](https://github.com/moxy-community/Moxy/issues/70)
->>>>>>> 513f56d8
 
 
 ## [2.0.2] - 2019-09-20
