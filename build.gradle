--- conflicted
+++ resolved
@@ -78,9 +78,8 @@
 }
 
 ext {
-<<<<<<< HEAD
   groupId = 'com.github.moxy-community'
-  targetVersion = "1.0.13"
+  targetVersion = "1.0.14"
 
   deps = [
       android: 'com.google.android:android:1.6_r2',
@@ -96,23 +95,4 @@
       autocommon: 'com.google.auto:auto-common:0.10',
       guava: 'com.google.guava:guava:23.0',
   ]
-=======
-    groupId = 'com.github.moxy-community'
-    targetVersion = "1.0.14"
-
-    deps = [
-            android       : 'com.google.android:android:1.6_r2',
-            javapoet      : 'com.squareup:javapoet:1.11.1',
-            junit         : 'junit:junit:4.12',
-            mockito       : 'org.mockito:mockito-core:2.27.0',
-            truth         : 'androidx.test.ext:truth:1.1.0',
-            robolectric   : 'org.robolectric:robolectric:4.2.1',
-            androidJunit  : 'androidx.test.ext:junit:1.1.0',
-            compiletesting: 'com.google.testing.compile:compile-testing:0.17',
-            asm           : ['org.ow2.asm:asm:7.1', 'org.ow2.asm:asm-util:7.1'],
-            autoservice   : 'com.google.auto.service:auto-service:1.0-rc5',
-            autocommon    : 'com.google.auto:auto-common:0.10',
-            guava         : 'com.google.guava:guava:23.0',
-    ]
->>>>>>> 36e466b4
 }