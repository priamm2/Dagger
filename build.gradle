// Top-level build file where you can add configuration options common to all sub-projects/modules.

buildscript {
    repositories {
        jcenter()
        mavenCentral()
        google()
    }
    dependencies {
        classpath 'com.android.tools.build:gradle:3.4.1'
        classpath 'com.jfrog.bintray.gradle:gradle-bintray-plugin:1.8.4'
        classpath 'com.github.dcendents:android-maven-gradle-plugin:2.1'
    }
}

allprojects {
    repositories {
        google()
        jcenter()
        mavenCentral()
    }

    project.afterEvaluate {

        if (project.plugins.hasPlugin('com.android.library') || project.plugins.hasPlugin('java')) {

            tasks.register("updatePublishVersion") {
                group = "bintraing"
                description = "update publishing version"

                doLast {
                    def module = project.name
                    updatePublishVersion(module)
                }
            }
        }
    }
}

subprojects { project ->
<<<<<<< HEAD
  apply plugin: 'checkstyle'

  task checkstyle(type: Checkstyle) {
    description 'Runs Checkstyle inspection against ICanPlayer sourcesets.'
    group = 'moxy'
    configFile rootProject.file('checkstyle.xml')
    ignoreFailures false
    showViolations true
    classpath = files()
    source 'src/main/java'
  }

  // check code style after project evaluation
  afterEvaluate {
    check.dependsOn('checkstyle')
  }
=======
    apply plugin: 'checkstyle'

    task checkstyle(type: Checkstyle) {
        description 'Runs Checkstyle inspection against ICanPlayer sourcesets.'
        group = 'Code Quality'
        configFile rootProject.file('checkstyle.xml')
        ignoreFailures false
        showViolations true
        classpath = files()
        source 'src/main/java'
    }

    // check code style after project evaluation
    afterEvaluate {
        check.dependsOn('checkstyle')
    }
>>>>>>> 93ec40cd
}

task clean(type: Delete) {
    delete rootProject.buildDir
}

private void updatePublishVersion(String module) {
    def propertyFile = project.rootProject.file('publish.properties')
    Properties developSettings = new Properties()

    propertyFile.withReader { developSettings.load(it) }

    developSettings.setProperty(module + "_version", "$targetVersion")

    propertyFile.withWriter { developSettings.store(it, null) }
}

private String getArtifactVersion(String module) {
    Properties developSettings = new Properties()
    developSettings.load(project.rootProject.file('publish.properties').newDataInputStream())
    return developSettings.getOrDefault(module + "_version", '0.1')
}

ext {
    groupId = 'com.github.moxy-community'
    targetVersion = "1.0.13"

    deps = [
        android: 'com.google.android:android:1.6_r2',
        javapoet: 'com.squareup:javapoet:1.11.1',
        junit: 'junit:junit:4.12',
        mockito: 'org.mockito:mockito-core:2.27.0',
        truth: 'androidx.test.ext:truth:1.1.0',
        robolectric: 'org.robolectric:robolectric:4.2.1',
        androidJunit: 'androidx.test.ext:junit:1.1.0',
        compiletesting: 'com.google.testing.compile:compile-testing:0.17',
        asm: ['org.ow2.asm:asm:7.1', 'org.ow2.asm:asm-util:7.1'],
        autoservice: 'com.google.auto.service:auto-service:1.0-rc5',
        autocommon: 'com.google.auto:auto-common:0.10',
        guava: 'com.google.guava:guava:23.0',
    ]
}<|MERGE_RESOLUTION|>--- conflicted
+++ resolved
@@ -38,7 +38,6 @@
 }
 
 subprojects { project ->
-<<<<<<< HEAD
   apply plugin: 'checkstyle'
 
   task checkstyle(type: Checkstyle) {
@@ -55,24 +54,6 @@
   afterEvaluate {
     check.dependsOn('checkstyle')
   }
-=======
-    apply plugin: 'checkstyle'
-
-    task checkstyle(type: Checkstyle) {
-        description 'Runs Checkstyle inspection against ICanPlayer sourcesets.'
-        group = 'Code Quality'
-        configFile rootProject.file('checkstyle.xml')
-        ignoreFailures false
-        showViolations true
-        classpath = files()
-        source 'src/main/java'
-    }
-
-    // check code style after project evaluation
-    afterEvaluate {
-        check.dependsOn('checkstyle')
-    }
->>>>>>> 93ec40cd
 }
 
 task clean(type: Delete) {
