--- conflicted
+++ resolved
@@ -1,11 +1,7 @@
 // Top-level build file where you can add configuration options common to all sub-projects/modules.
 
 buildscript {
-<<<<<<< HEAD
-    ext.kotlin_version = '1.3.41'
-=======
     ext.kotlin_version = '1.3.50'
->>>>>>> 4190c09d
     repositories {
         jcenter()
         mavenCentral()
