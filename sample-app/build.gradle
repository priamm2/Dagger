--- conflicted
+++ resolved
@@ -64,29 +64,13 @@
         sourceCompatibility JavaVersion.VERSION_1_8
         targetCompatibility JavaVersion.VERSION_1_8
     }
-
-    packagingOptions {
-        exclude 'LICENSE.txt'
-        exclude 'META-INF/services/javax.annotation.processing.Processor'
-    }
 }
 
 dependencies {
     implementation 'androidx.appcompat:appcompat:1.0.2'
 
     //uncomment for test library from local sources
-<<<<<<< HEAD
-    //implementation project(':moxy')
-    //implementation project(':moxy-androidx')
-    //kapt project(':moxy-compiler')
-
-    //uncomment for test library from maven
-    def moxyVersion = '2.0-alpha01'
-    implementation "com.github.moxy-community:moxy:$moxyVersion"
-    implementation "com.github.moxy-community:moxy-androidx:$moxyVersion"
-    kapt "com.github.moxy-community:moxy-compiler:$moxyVersion"
-=======
-    implementation project(':moxy-core')
+    implementation project(':moxy')
     implementation project(':moxy-androidx')
     kapt project(':moxy-compiler')
 
@@ -95,7 +79,6 @@
     //implementation "com.github.moxy-community:moxy:$moxyVersion"
     //implementation "com.github.moxy-community:moxy-androidx:$moxyVersion"
     //kapt "com.github.moxy-community:moxy-compiler:$moxyVersion"
->>>>>>> 7b36711b
 
     implementation "org.jetbrains.kotlin:kotlin-stdlib:$kotlin_version"
 
