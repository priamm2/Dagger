--- conflicted
+++ resolved
@@ -6,31 +6,25 @@
 targetCompatibility = JavaVersion.VERSION_1_8
 
 dependencies {
-<<<<<<< HEAD
   //implementation "${rootProject.ext.groupId}:moxy:${getArtifactVersion("moxy")}"
   implementation project(':moxy')
+
   implementation deps.javapoet
-=======
-    implementation "${rootProject.ext.groupId}:moxy:${getArtifactVersion("moxy")}"
-    //implementation project(':moxy')
-    implementation deps.javapoet
->>>>>>> 93ec40cd
+  compileOnly deps.autocommon
+  compileOnly deps.autoservice
+  compileOnly deps.guava
 
-    compileOnly deps.autocommon
-    compileOnly deps.autoservice
-    compileOnly deps.guava
+  //    javadocDeps project(':moxy')
+  //    javadocDeps deps.javapoet
+  //    javadocDeps deps.autoservice
 
-    //    javadocDeps project(':moxy')
-    //    javadocDeps deps.javapoet
-    //    javadocDeps deps.autoservice
+  testImplementation deps.junit
+  testImplementation deps.truth
+  testImplementation deps.compiletesting
+  testImplementation deps.asm
 
-    testImplementation deps.junit
-    testImplementation deps.truth
-    testImplementation deps.compiletesting
-    testImplementation deps.asm
-
-    //workaround to use test resources (https://stackoverflow.com/q/24870464)
-    testRuntime files(sourceSets.test.output.resourcesDir)
+  //workaround to use test resources (https://stackoverflow.com/q/24870464)
+  testRuntime files(sourceSets.test.output.resourcesDir)
 }
 
 def artifact = 'moxy-compiler'
@@ -38,40 +32,40 @@
 group = rootProject.ext.groupId // Maven Group ID for the artifact
 
 install {
-    repositories.mavenInstaller {
-        // This generates POM.xml with proper parameters
-        pom.project {
-            packaging 'jar'
-            groupId rootProject.ext.groupId
-            artifactId artifact
-            version rootProject.ext.targetVersion
-            name 'Moxy Compiler'
-            modelVersion = '4.0.0'
-            description = 'Moxy Compiler library for Android'
-            url = 'https://github.com/moxy-community/'
-            inceptionYear '2019'
-            licenses {
-                license {
-                    name 'MIT'
-                    url 'https://opensource.org/licenses/MIT'
-                    distribution 'repo'
-                }
-            }
-            developers {
-                developer {
-                    name 'Moxy Community'
-                    email 'moxy-community@yandex.ru'
-                    organization = 'Moxy Community'
-                    organizationUrl 'https://github.com/moxy-community/'
-                }
-            }
-            scm {
-                connection 'scm:git@github.com:moxy-community/Moxy.git'
-                developerConnection 'scm:git@github.com:moxy-community/Moxy.git'
-                url 'https://github.com/moxy-community/Moxy.git'
-            }
+  repositories.mavenInstaller {
+    // This generates POM.xml with proper parameters
+    pom.project {
+      packaging 'jar'
+      groupId rootProject.ext.groupId
+      artifactId artifact
+      version rootProject.ext.targetVersion
+      name 'Moxy Compiler'
+      modelVersion = '4.0.0'
+      description = 'Moxy Compiler library for Android'
+      url = 'https://github.com/moxy-community/'
+      inceptionYear '2019'
+      licenses {
+        license {
+          name 'MIT'
+          url 'https://opensource.org/licenses/MIT'
+          distribution 'repo'
         }
+      }
+      developers {
+        developer {
+          name 'Moxy Community'
+          email 'moxy-community@yandex.ru'
+          organization = 'Moxy Community'
+          organizationUrl 'https://github.com/moxy-community/'
+        }
+      }
+      scm {
+        connection 'scm:git@github.com:moxy-community/Moxy.git'
+        developerConnection 'scm:git@github.com:moxy-community/Moxy.git'
+        url 'https://github.com/moxy-community/Moxy.git'
+      }
     }
+  }
 }
 
 version = getArtifactVersion('moxy-compiler') // Library version
@@ -80,48 +74,48 @@
 properties.load(project.rootProject.file('local.properties').newDataInputStream())
 
 bintray {
-    // User and ApiKey stored in local.properties
-    user = properties.getProperty("bintrayUser")
-    key = properties.getProperty("bintrayApiKey")
+  // User and ApiKey stored in local.properties
+  user = properties.getProperty("bintrayUser")
+  key = properties.getProperty("bintrayApiKey")
 
-    configurations = ['archives']
-    // Package info for Bintray
-    pkg {
-        repo = 'maven'
-        name = artifact
-        licenses = ['MIT']
-        vcsUrl = 'https://github.com/moxy-community/Moxy'
-        publish = true
-        version {
-            gpg {
-                sign = true
-                passphrase = properties.getProperty("gpgPassphrase")
-            }
-            mavenCentralSync {
-                sync = true
-                //[Default: true] Determines whether to sync the version to Maven Central.
-                user = properties.getProperty("mavenUser") //OSS user token: mandatory
-                password = properties.getProperty("mavenToken") //OSS user password: mandatory
-                close = '1'
-                //Optional property. By default the staging repository is closed and artifacts are released to Maven Central. You can optionally turn this behaviour off (by puting 0 as value) and release the version manually.
-            }
-        }
+  configurations = ['archives']
+  // Package info for Bintray
+  pkg {
+    repo = 'maven'
+    name = artifact
+    licenses = ['MIT']
+    vcsUrl = 'https://github.com/moxy-community/Moxy'
+    publish = true
+    version {
+      gpg {
+        sign = true
+        passphrase = properties.getProperty("gpgPassphrase")
+      }
+      mavenCentralSync {
+        sync = true
+        //[Default: true] Determines whether to sync the version to Maven Central.
+        user = properties.getProperty("mavenUser") //OSS user token: mandatory
+        password = properties.getProperty("mavenToken") //OSS user password: mandatory
+        close = '1'
+        //Optional property. By default the staging repository is closed and artifacts are released to Maven Central. You can optionally turn this behaviour off (by puting 0 as value) and release the version manually.
+      }
     }
+  }
 }
 
 // Dependency to call only bintrayUpload task
 bintrayUpload.dependsOn install
 
 task sourcesJar(type: Jar) {
-    from sourceSets.main.java.srcDirs
-    classifier = 'sources'
+  from sourceSets.main.java.srcDirs
+  classifier = 'sources'
 }
 
 task javadocJar(type: Jar, dependsOn: javadoc) {
-    classifier = 'javadoc'
-    from javadoc.destinationDir
+  classifier = 'javadoc'
+  from javadoc.destinationDir
 }
 artifacts {
-    archives javadocJar
-    archives sourcesJar
+  archives javadocJar
+  archives sourcesJar
 }