--- conflicted
+++ resolved
@@ -154,20 +154,9 @@
                     if (enableEmptyStrategyHelper) {
                         migrationMethods.add(new MigrationMethod(typeElement, methodElement));
                     } else {
-<<<<<<< HEAD
                         String message = "A View method has no strategy! "
                                 + "Add @StateStrategyType annotation to this method, or to the View interface. "
                                 + "You can also specify default strategy via compiler option.";
-=======
-                        String message = String
-                            .format(
-                                "A View method has no strategy! You are probably trying to migrate from an "
-                                    + "older version of Moxy. But your %s interface has method \\\"%s\\\" "
-                                    + "without any Strategy and you did not specify a default Strategy.",
-                                typeElement.getQualifiedName(),
-                                methodElement.getSimpleName()
-                            );
->>>>>>> e52e12d6
 
                         MvpCompiler.getMessager()
                             .printMessage(Diagnostic.Kind.ERROR, message, methodElement);
