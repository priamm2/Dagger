package moxy.compiler.viewstateprovider

import com.squareup.javapoet.ClassName
import com.squareup.javapoet.JavaFile
import com.squareup.javapoet.MethodSpec
import com.squareup.javapoet.TypeSpec
import moxy.MvpProcessor
import moxy.MvpView
import moxy.ViewStateProvider
import moxy.compiler.JavaFilesGenerator
import moxy.compiler.className
import moxy.compiler.parametrizedWith
import moxy.compiler.subtypeWildcard
import moxy.compiler.toJavaFile
import moxy.viewstate.MvpViewState
import javax.lang.model.element.Modifier

class ViewStateProviderClassGenerator : JavaFilesGenerator<PresenterInfo?> {

<<<<<<< HEAD
    override fun generate(presenterInfo: PresenterInfo?): List<JavaFile> {
        if (presenterInfo == null) {
            return emptyList()
        }
=======
    override fun generate(presenterInfo: PresenterInfo): List<JavaFile> {
        var className = presenterInfo.name.simpleName() + MvpProcessor.VIEW_STATE_PROVIDER_SUFFIX
        var enclosingClass = presenterInfo.name.enclosingClassName()

        while (enclosingClass != null) {
            className = "${enclosingClass.simpleName()}$$className"
            enclosingClass = enclosingClass.enclosingClassName()
        }

>>>>>>> 9dbc840a
        val typeSpec = TypeSpec
            .classBuilder(className)
            .addModifiers(Modifier.PUBLIC)
            .superclass(ViewStateProvider::class.java)
            .addMethod(presenterInfo.generateGetViewStateMethod())
            .build()
        return listOf(typeSpec.toJavaFile(presenterInfo.name))
    }

    private fun PresenterInfo.generateGetViewStateMethod() = generateGetViewStateMethod(name, viewStateName)

    private fun generateGetViewStateMethod(
        presenter: ClassName,
        viewState: ClassName?
    ): MethodSpec {
        return MethodSpec.methodBuilder("getViewState")
            .addAnnotation(Override::class.java)
            .addModifiers(Modifier.PUBLIC)
            .returns(MvpViewState::class.className().parametrizedWith(MvpView::class.subtypeWildcard()))
            .apply {
                if (viewState == null) {
                    addStatement("throw new RuntimeException($1S)", presenter.reflectionName() + " should have view")
                } else {
                    addStatement("return new $1T()", viewState)
                }
            }
            .build()
    }
}<|MERGE_RESOLUTION|>--- conflicted
+++ resolved
@@ -17,13 +17,11 @@
 
 class ViewStateProviderClassGenerator : JavaFilesGenerator<PresenterInfo?> {
 
-<<<<<<< HEAD
     override fun generate(presenterInfo: PresenterInfo?): List<JavaFile> {
         if (presenterInfo == null) {
             return emptyList()
         }
-=======
-    override fun generate(presenterInfo: PresenterInfo): List<JavaFile> {
+
         var className = presenterInfo.name.simpleName() + MvpProcessor.VIEW_STATE_PROVIDER_SUFFIX
         var enclosingClass = presenterInfo.name.enclosingClassName()
 
@@ -32,7 +30,6 @@
             enclosingClass = enclosingClass.enclosingClassName()
         }
 
->>>>>>> 9dbc840a
         val typeSpec = TypeSpec
             .classBuilder(className)
             .addModifiers(Modifier.PUBLIC)
