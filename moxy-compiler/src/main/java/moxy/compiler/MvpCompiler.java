package moxy.compiler;

import com.google.auto.service.AutoService;

import com.squareup.javapoet.JavaFile;

import java.io.IOException;
import java.lang.annotation.Annotation;
import java.util.Collections;
import java.util.HashSet;
import java.util.Map;
import java.util.Set;

import javax.annotation.processing.AbstractProcessor;
import javax.annotation.processing.Messager;
import javax.annotation.processing.ProcessingEnvironment;
import javax.annotation.processing.Processor;
import javax.annotation.processing.RoundEnvironment;
import javax.lang.model.SourceVersion;
import javax.lang.model.element.Element;
import javax.lang.model.element.ElementKind;
import javax.lang.model.element.Modifier;
import javax.lang.model.element.TypeElement;
import javax.lang.model.util.Elements;
import javax.lang.model.util.Types;
import javax.tools.Diagnostic;

import moxy.InjectViewState;
<<<<<<< HEAD
import moxy.presenter.InjectPresenter;
=======
import moxy.RegisterMoxyReflectorPackages;
>>>>>>> 45954fca
import moxy.compiler.presenterbinder.InjectPresenterProcessor;
import moxy.compiler.presenterbinder.PresenterBinderClassGenerator;
import moxy.compiler.viewstate.ViewInterfaceProcessor;
import moxy.compiler.viewstate.ViewStateClassGenerator;
import moxy.compiler.viewstateprovider.InjectViewStateProcessor;
import moxy.compiler.viewstateprovider.ViewStateProviderClassGenerator;
import moxy.presenter.InjectPresenter;

import static javax.lang.model.SourceVersion.latestSupported;

@SuppressWarnings("unused")
@AutoService(Processor.class)
public class MvpCompiler extends AbstractProcessor {

    public static final String MOXY_REFLECTOR_DEFAULT_PACKAGE = "moxy";

<<<<<<< HEAD
=======
    private static final String OPTION_MOXY_REFLECTOR_PACKAGE = "moxyReflectorPackage";

    private static final String OPTION_DISABLE_EMPTY_STRATEGY_CHECK = "disableEmptyStrategyCheck";

    private static final String DEFAULT_MOXY_STRATEGY = "defaultMoxyStrategy";

    private static final String OPTION_ENABLE_EMPTY_STRATEGY_HELPER = "enableEmptyStrategyHelper";

>>>>>>> 45954fca
    private static Messager sMessager;

    private static Types sTypeUtils;

    private static Elements sElementUtils;

    private static Map<String, String> sOptions;

    public static Messager getMessager() {
        return sMessager;
    }

    public static Types getTypeUtils() {
        return sTypeUtils;
    }

    public static Elements getElementUtils() {
        return sElementUtils;
    }

    @Override
    public synchronized void init(ProcessingEnvironment processingEnv) {
        super.init(processingEnv);

        sMessager = processingEnv.getMessager();
        sTypeUtils = processingEnv.getTypeUtils();
        sElementUtils = processingEnv.getElementUtils();
        sOptions = processingEnv.getOptions();
    }

    @Override
    public Set<String> getSupportedOptions() {
<<<<<<< HEAD
        return Collections.emptySet();
=======
        Set<String> options = new HashSet<>();
        options.add(OPTION_MOXY_REFLECTOR_PACKAGE);
        options.add(OPTION_DISABLE_EMPTY_STRATEGY_CHECK);
        options.add(DEFAULT_MOXY_STRATEGY);
        options.add(OPTION_ENABLE_EMPTY_STRATEGY_HELPER);
        return options;
>>>>>>> 45954fca
    }

    @Override
    public Set<String> getSupportedAnnotationTypes() {
        Set<String> supportedAnnotationTypes = new HashSet<>();
        Collections.addAll(supportedAnnotationTypes,
                InjectPresenter.class.getCanonicalName(),
                InjectViewState.class.getCanonicalName());
        return supportedAnnotationTypes;
    }

    @Override
    public SourceVersion getSupportedSourceVersion() {
        return latestSupported();
    }

    @Override
    public boolean process(Set<? extends TypeElement> annotations, RoundEnvironment roundEnv) {
        if (annotations.isEmpty()) {
            return false;
        }

        try {
            return throwableProcess(roundEnv);
        } catch (RuntimeException e) {
            getMessager().printMessage(Diagnostic.Kind.OTHER,
                    "Moxy compilation failed. Could you copy stack trace above and write us (or make issue on Github)?");
            e.printStackTrace();
            getMessager().printMessage(Diagnostic.Kind.ERROR,
                    "Moxy compilation failed; see the compiler error output for details (" + e
                            + ")");
        }

        return true;
    }

    private boolean throwableProcess(RoundEnvironment roundEnv) {
        checkInjectors(roundEnv,
                new PresenterInjectorRules(ElementKind.FIELD, Modifier.PUBLIC, Modifier.DEFAULT));

        InjectViewStateProcessor injectViewStateProcessor = new InjectViewStateProcessor();
        ViewStateProviderClassGenerator viewStateProviderClassGenerator
                = new ViewStateProviderClassGenerator();

        InjectPresenterProcessor injectPresenterProcessor = new InjectPresenterProcessor();
        PresenterBinderClassGenerator presenterBinderClassGenerator
                = new PresenterBinderClassGenerator();

        boolean disableEmptyStrategyCheck = isOptionEnabled(OPTION_DISABLE_EMPTY_STRATEGY_CHECK);
        String defaultStrategy = getDefaultStrategy();
        boolean enableEmptyStrategyHelper = isOptionEnabled(OPTION_ENABLE_EMPTY_STRATEGY_HELPER);

        ViewInterfaceProcessor viewInterfaceProcessor = new ViewInterfaceProcessor(
                disableEmptyStrategyCheck,
                enableEmptyStrategyHelper,
                getDefaultStrategy());
        ViewStateClassGenerator viewStateClassGenerator = new ViewStateClassGenerator();

        processInjectors(roundEnv, InjectViewState.class, ElementKind.CLASS,
                injectViewStateProcessor, viewStateProviderClassGenerator);
        processInjectors(roundEnv, InjectPresenter.class, ElementKind.FIELD,
                injectPresenterProcessor, presenterBinderClassGenerator);

        for (TypeElement usedView : injectViewStateProcessor.getUsedViews()) {
            generateCode(usedView, ElementKind.INTERFACE,
                    viewInterfaceProcessor, viewStateClassGenerator);
        }

<<<<<<< HEAD
        return true;
    }

    private void checkInjectors(final RoundEnvironment roundEnv, Class<? extends Annotation> clazz,
=======
        String moxyReflectorPackage = sOptions.get(OPTION_MOXY_REFLECTOR_PACKAGE);

        if (moxyReflectorPackage == null) {
            moxyReflectorPackage = MOXY_REFLECTOR_DEFAULT_PACKAGE;
        }

        List<String> additionalMoxyReflectorPackages = getAdditionalMoxyReflectorPackages(roundEnv);

        JavaFile moxyReflector = MoxyReflectorGenerator.generate(
                moxyReflectorPackage,
                injectViewStateProcessor.getPresenterClassNames(),
                injectPresenterProcessor.getPresentersContainers(),
                viewInterfaceProcessor.getUsedStrategies(),
                additionalMoxyReflectorPackages
        );

        createSourceFile(moxyReflector);

        JavaFile migrationHelper = viewInterfaceProcessor.makeMigrationHelper(moxyReflectorPackage);

        if (migrationHelper != null) {
            createSourceFile(migrationHelper);
        }

        return true;
    }

    private String getDefaultStrategy() {
        return sOptions.get(DEFAULT_MOXY_STRATEGY);
    }

    private boolean isOptionEnabled(final String option) {
        return Boolean.parseBoolean(sOptions.get(option));
    }

    private boolean isUseOldDefaultStrategyEnabled() {
        String option = sOptions.get(DEFAULT_MOXY_STRATEGY);
        return Boolean.parseBoolean(option);
    }

    private List<String> getAdditionalMoxyReflectorPackages(RoundEnvironment roundEnv) {
        List<String> result = new ArrayList<>();

        for (Element element : roundEnv
                .getElementsAnnotatedWith(RegisterMoxyReflectorPackages.class)) {
            if (element.getKind() != ElementKind.CLASS) {
                getMessager().printMessage(Diagnostic.Kind.ERROR,
                        element + " must be " + ElementKind.CLASS.name() + ", or not mark it as @"
                                + RegisterMoxyReflectorPackages.class.getSimpleName(), element);
            }

            String[] packages = element.getAnnotation(RegisterMoxyReflectorPackages.class).value();

            Collections.addAll(result, packages);
        }

        return result;
    }


    private void checkInjectors(final RoundEnvironment roundEnv,
>>>>>>> 45954fca
            AnnotationRule annotationRule) {
        for (Element annotatedElement : roundEnv.getElementsAnnotatedWith(InjectPresenter.class)) {
            annotationRule.checkAnnotation(annotatedElement);
        }

        String errorStack = annotationRule.getErrorStack();
        if (errorStack != null && errorStack.length() > 0) {
            getMessager().printMessage(Diagnostic.Kind.ERROR, errorStack);
        }
    }

    private <E extends Element, R> void processInjectors(RoundEnvironment roundEnv,
            Class<? extends Annotation> clazz,
            ElementKind kind,
            ElementProcessor<E, R> processor,
            JavaFilesGenerator<R> classGenerator) {
        for (Element element : roundEnv.getElementsAnnotatedWith(clazz)) {
            if (element.getKind() != kind) {
                getMessager().printMessage(Diagnostic.Kind.ERROR,
                        element + " must be " + kind.name() + ", or not mark it as @" + clazz
                                .getSimpleName(), element);
            }

            generateCode(element, kind, processor, classGenerator);
        }
    }

    private <E extends Element, R> void generateCode(Element element,
            ElementKind kind,
            ElementProcessor<E, R> processor,
            JavaFilesGenerator<R> classGenerator) {
        if (element.getKind() != kind) {
            getMessager().printMessage(Diagnostic.Kind.ERROR, element + " must be " + kind.name(),
                    element);
        }

        //noinspection unchecked
        R result = processor.process((E) element);

        if (result == null) {
            return;
        }

        for (JavaFile file : classGenerator.generate(result)) {
            createSourceFile(file);
        }
    }

    private void createSourceFile(JavaFile file) {
        try {
            file.writeTo(processingEnv.getFiler());
        } catch (IOException e) {
            e.printStackTrace();
        }
    }
}<|MERGE_RESOLUTION|>--- conflicted
+++ resolved
@@ -26,11 +26,6 @@
 import javax.tools.Diagnostic;
 
 import moxy.InjectViewState;
-<<<<<<< HEAD
-import moxy.presenter.InjectPresenter;
-=======
-import moxy.RegisterMoxyReflectorPackages;
->>>>>>> 45954fca
 import moxy.compiler.presenterbinder.InjectPresenterProcessor;
 import moxy.compiler.presenterbinder.PresenterBinderClassGenerator;
 import moxy.compiler.viewstate.ViewInterfaceProcessor;
@@ -47,17 +42,12 @@
 
     public static final String MOXY_REFLECTOR_DEFAULT_PACKAGE = "moxy";
 
-<<<<<<< HEAD
-=======
-    private static final String OPTION_MOXY_REFLECTOR_PACKAGE = "moxyReflectorPackage";
-
     private static final String OPTION_DISABLE_EMPTY_STRATEGY_CHECK = "disableEmptyStrategyCheck";
 
     private static final String DEFAULT_MOXY_STRATEGY = "defaultMoxyStrategy";
 
     private static final String OPTION_ENABLE_EMPTY_STRATEGY_HELPER = "enableEmptyStrategyHelper";
 
->>>>>>> 45954fca
     private static Messager sMessager;
 
     private static Types sTypeUtils;
@@ -90,16 +80,11 @@
 
     @Override
     public Set<String> getSupportedOptions() {
-<<<<<<< HEAD
-        return Collections.emptySet();
-=======
         Set<String> options = new HashSet<>();
-        options.add(OPTION_MOXY_REFLECTOR_PACKAGE);
         options.add(OPTION_DISABLE_EMPTY_STRATEGY_CHECK);
         options.add(DEFAULT_MOXY_STRATEGY);
         options.add(OPTION_ENABLE_EMPTY_STRATEGY_HELPER);
         return options;
->>>>>>> 45954fca
     }
 
     @Override
@@ -168,30 +153,6 @@
                     viewInterfaceProcessor, viewStateClassGenerator);
         }
 
-<<<<<<< HEAD
-        return true;
-    }
-
-    private void checkInjectors(final RoundEnvironment roundEnv, Class<? extends Annotation> clazz,
-=======
-        String moxyReflectorPackage = sOptions.get(OPTION_MOXY_REFLECTOR_PACKAGE);
-
-        if (moxyReflectorPackage == null) {
-            moxyReflectorPackage = MOXY_REFLECTOR_DEFAULT_PACKAGE;
-        }
-
-        List<String> additionalMoxyReflectorPackages = getAdditionalMoxyReflectorPackages(roundEnv);
-
-        JavaFile moxyReflector = MoxyReflectorGenerator.generate(
-                moxyReflectorPackage,
-                injectViewStateProcessor.getPresenterClassNames(),
-                injectPresenterProcessor.getPresentersContainers(),
-                viewInterfaceProcessor.getUsedStrategies(),
-                additionalMoxyReflectorPackages
-        );
-
-        createSourceFile(moxyReflector);
-
         JavaFile migrationHelper = viewInterfaceProcessor.makeMigrationHelper(moxyReflectorPackage);
 
         if (migrationHelper != null) {
@@ -214,28 +175,7 @@
         return Boolean.parseBoolean(option);
     }
 
-    private List<String> getAdditionalMoxyReflectorPackages(RoundEnvironment roundEnv) {
-        List<String> result = new ArrayList<>();
-
-        for (Element element : roundEnv
-                .getElementsAnnotatedWith(RegisterMoxyReflectorPackages.class)) {
-            if (element.getKind() != ElementKind.CLASS) {
-                getMessager().printMessage(Diagnostic.Kind.ERROR,
-                        element + " must be " + ElementKind.CLASS.name() + ", or not mark it as @"
-                                + RegisterMoxyReflectorPackages.class.getSimpleName(), element);
-            }
-
-            String[] packages = element.getAnnotation(RegisterMoxyReflectorPackages.class).value();
-
-            Collections.addAll(result, packages);
-        }
-
-        return result;
-    }
-
-
     private void checkInjectors(final RoundEnvironment roundEnv,
->>>>>>> 45954fca
             AnnotationRule annotationRule) {
         for (Element annotatedElement : roundEnv.getElementsAnnotatedWith(InjectPresenter.class)) {
             annotationRule.checkAnnotation(annotatedElement);
